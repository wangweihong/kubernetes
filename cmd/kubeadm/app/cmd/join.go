/*
Copyright 2016 The Kubernetes Authors.

Licensed under the Apache License, Version 2.0 (the "License");
you may not use this file except in compliance with the License.
You may obtain a copy of the License at

    http://www.apache.org/licenses/LICENSE-2.0

Unless required by applicable law or agreed to in writing, software
distributed under the License is distributed on an "AS IS" BASIS,
WITHOUT WARRANTIES OR CONDITIONS OF ANY KIND, either express or implied.
See the License for the specific language governing permissions and
limitations under the License.
*/

package cmd

import (
	"bytes"
	"fmt"
	"io"
	"os"
	"path/filepath"
	"text/template"

	"github.com/pkg/errors"
	"github.com/renstrom/dedent"
	"github.com/spf13/cobra"
	flag "github.com/spf13/pflag"
	"k8s.io/apimachinery/pkg/util/sets"
	"k8s.io/apimachinery/pkg/util/wait"
	clientcmdapi "k8s.io/client-go/tools/clientcmd/api"
	certutil "k8s.io/client-go/util/cert"
	"k8s.io/klog"
	kubeadmapi "k8s.io/kubernetes/cmd/kubeadm/app/apis/kubeadm"
	kubeadmscheme "k8s.io/kubernetes/cmd/kubeadm/app/apis/kubeadm/scheme"
	kubeadmapiv1beta1 "k8s.io/kubernetes/cmd/kubeadm/app/apis/kubeadm/v1beta1"
	"k8s.io/kubernetes/cmd/kubeadm/app/apis/kubeadm/validation"
	"k8s.io/kubernetes/cmd/kubeadm/app/cmd/options"
	kubeadmconstants "k8s.io/kubernetes/cmd/kubeadm/app/constants"
	"k8s.io/kubernetes/cmd/kubeadm/app/discovery"
	certsphase "k8s.io/kubernetes/cmd/kubeadm/app/phases/certs"
	controlplanephase "k8s.io/kubernetes/cmd/kubeadm/app/phases/controlplane"
	etcdphase "k8s.io/kubernetes/cmd/kubeadm/app/phases/etcd"
	kubeconfigphase "k8s.io/kubernetes/cmd/kubeadm/app/phases/kubeconfig"
	kubeletphase "k8s.io/kubernetes/cmd/kubeadm/app/phases/kubelet"
	markcontrolplanephase "k8s.io/kubernetes/cmd/kubeadm/app/phases/markcontrolplane"
	patchnodephase "k8s.io/kubernetes/cmd/kubeadm/app/phases/patchnode"
	uploadconfigphase "k8s.io/kubernetes/cmd/kubeadm/app/phases/uploadconfig"
	"k8s.io/kubernetes/cmd/kubeadm/app/preflight"
	kubeadmutil "k8s.io/kubernetes/cmd/kubeadm/app/util"
	"k8s.io/kubernetes/cmd/kubeadm/app/util/apiclient"
	configutil "k8s.io/kubernetes/cmd/kubeadm/app/util/config"
	kubeconfigutil "k8s.io/kubernetes/cmd/kubeadm/app/util/kubeconfig"
	utilsexec "k8s.io/utils/exec"
)

var (
	joinWorkerNodeDoneMsg = dedent.Dedent(`
		This node has joined the cluster:
		* Certificate signing request was sent to apiserver and a response was received.
		* The Kubelet was informed of the new secure connection details.

		Run 'kubectl get nodes' on the master to see this node join the cluster.

		`)

	notReadyToJoinControPlaneTemp = template.Must(template.New("join").Parse(dedent.Dedent(`
		One or more conditions for hosting a new control plane instance is not satisfied.

		{{.Error}}

		Please ensure that:
		* The cluster has a stable controlPlaneEndpoint address.
		* The certificates that must be shared among control plane instances are provided.

		`)))

	joinControPlaneDoneTemp = template.Must(template.New("join").Parse(dedent.Dedent(`
		This node has joined the cluster and a new control plane instance was created:

		* Certificate signing request was sent to apiserver and approval was received.
		* The Kubelet was informed of the new secure connection details.
		* Master label and taint were applied to the new node.
		* The Kubernetes control plane instances scaled up.
		{{.etcdMessage}}

		To start administering your cluster from this node, you need to run the following as a regular user:

			mkdir -p $HOME/.kube
			sudo cp -i {{.KubeConfigPath}} $HOME/.kube/config
			sudo chown $(id -u):$(id -g) $HOME/.kube/config

		Run 'kubectl get nodes' to see this node join the cluster.

		`)))

	joinLongDescription = dedent.Dedent(`
		When joining a kubeadm initialized cluster, we need to establish
		bidirectional trust. This is split into discovery (having the Node
		trust the Kubernetes Master) and TLS bootstrap (having the Kubernetes
		Master trust the Node).

		There are 2 main schemes for discovery. The first is to use a shared
		token along with the IP address of the API server. The second is to
		provide a file - a subset of the standard kubeconfig file. This file
		can be a local file or downloaded via an HTTPS URL. The forms are
		kubeadm join --discovery-token abcdef.1234567890abcdef 1.2.3.4:6443,
		kubeadm join --discovery-file path/to/file.conf, or kubeadm join
		--discovery-file https://url/file.conf. Only one form can be used. If
		the discovery information is loaded from a URL, HTTPS must be used.
		Also, in that case the host installed CA bundle is used to verify
		the connection.

		If you use a shared token for discovery, you should also pass the
		--discovery-token-ca-cert-hash flag to validate the public key of the
		root certificate authority (CA) presented by the Kubernetes Master. The
		value of this flag is specified as "<hash-type>:<hex-encoded-value>",
		where the supported hash type is "sha256". The hash is calculated over
		the bytes of the Subject Public Key Info (SPKI) object (as in RFC7469).
		This value is available in the output of "kubeadm init" or can be
		calculated using standard tools. The --discovery-token-ca-cert-hash flag
		may be repeated multiple times to allow more than one public key.

		If you cannot know the CA public key hash ahead of time, you can pass
		the --discovery-token-unsafe-skip-ca-verification flag to disable this
		verification. This weakens the kubeadm security model since other nodes
		can potentially impersonate the Kubernetes Master.

		The TLS bootstrap mechanism is also driven via a shared token. This is
		used to temporarily authenticate with the Kubernetes Master to submit a
		certificate signing request (CSR) for a locally created key pair. By
		default, kubeadm will set up the Kubernetes Master to automatically
		approve these signing requests. This token is passed in with the
		--tls-bootstrap-token abcdef.1234567890abcdef flag.

		Often times the same token is used for both parts. In this case, the
		--token flag can be used instead of specifying each token individually.
		`)

	kubeadmJoinFailMsg = dedent.Dedent(`
		Unfortunately, an error has occurred:
			%v

		This error is likely caused by:
			- The kubelet is not running
			- The kubelet is unhealthy due to a misconfiguration of the node in some way (required cgroups disabled)

		If you are on a systemd-powered system, you can try to troubleshoot the error with the following commands:
			- 'systemctl status kubelet'
			- 'journalctl -xeu kubelet'
		`)
)

// joinOptions defines all the options exposed via flags by kubeadm join.
// Please note that this structure includes the public kubeadm config API, but only a subset of the options
// supported by this api will be exposed as a flag.
type joinOptions struct {
	cfgPath               string
	token                 string
	controlPlane          bool
	ignorePreflightErrors []string
	externalcfg           *kubeadmapiv1beta1.JoinConfiguration
}

// joinData defines all the runtime information used when running the kubeadm join worklow;
// this data is shared across all the phases that are included in the workflow.
type joinData struct {
	cfg                   *kubeadmapi.JoinConfiguration
	ignorePreflightErrors sets.String
	outputWriter          io.Writer
}

// NewCmdJoin returns "kubeadm join" command.
// NB. joinOptions is exposed as parameter for allowing unit testing of
//     the newJoinData method, that implements all the command options validation logic
func NewCmdJoin(out io.Writer, joinOptions *joinOptions) *cobra.Command {
	if joinOptions == nil {
		joinOptions = newJoinOptions()
	}

	cmd := &cobra.Command{
		Use:   "join",
		Short: "Run this on any machine you wish to join an existing cluster",
		Long:  joinLongDescription,
		Run: func(cmd *cobra.Command, args []string) {
			joinData, err := newJoinData(cmd, args, joinOptions, out)
			kubeadmutil.CheckErr(err)

			err = joinData.Run()
			kubeadmutil.CheckErr(err)
		},
	}

	AddJoinConfigFlags(cmd.Flags(), joinOptions.externalcfg)
	AddJoinOtherFlags(cmd.Flags(), &joinOptions.cfgPath, &joinOptions.ignorePreflightErrors, &joinOptions.controlPlane, &joinOptions.token)

	return cmd
}

// AddJoinConfigFlags adds join flags bound to the config to the specified flagset
func AddJoinConfigFlags(flagSet *flag.FlagSet, cfg *kubeadmapiv1beta1.JoinConfiguration) {
	flagSet.StringVar(
		&cfg.NodeRegistration.Name, options.NodeName, cfg.NodeRegistration.Name,
		`Specify the node name.`,
	)
	flagSet.StringVar(
		&cfg.NodeRegistration.CRISocket, options.NodeCRISocket, cfg.NodeRegistration.CRISocket,
		`Specify the CRI socket to connect to.`,
	)
	flagSet.StringVar(
		&cfg.Discovery.TLSBootstrapToken, options.TLSBootstrapToken, cfg.Discovery.TLSBootstrapToken,
		`Specify the token used to temporarily authenticate with the Kubernetes Master while joining the node.`,
	)
	AddControlPlaneFlags(flagSet, cfg.ControlPlane)
	AddJoinBootstrapTokenDiscoveryFlags(flagSet, cfg.Discovery.BootstrapToken)
	AddJoinFileDiscoveryFlags(flagSet, cfg.Discovery.File)
}

// AddJoinBootstrapTokenDiscoveryFlags adds bootstrap token specific discovery flags to the specified flagset
func AddJoinBootstrapTokenDiscoveryFlags(flagSet *flag.FlagSet, btd *kubeadmapiv1beta1.BootstrapTokenDiscovery) {
	flagSet.StringVar(
		&btd.Token, options.TokenDiscovery, "",
		"For token-based discovery, the token used to validate cluster information fetched from the API server.",
	)
	flagSet.StringSliceVar(
		&btd.CACertHashes, options.TokenDiscoveryCAHash, []string{},
		"For token-based discovery, validate that the root CA public key matches this hash (format: \"<type>:<value>\").",
	)
	flagSet.BoolVar(
		&btd.UnsafeSkipCAVerification, options.TokenDiscoverySkipCAHash, false,
		"For token-based discovery, allow joining without --discovery-token-ca-cert-hash pinning.",
	)
}

// AddJoinFileDiscoveryFlags adds file discovery flags to the specified flagset
func AddJoinFileDiscoveryFlags(flagSet *flag.FlagSet, fd *kubeadmapiv1beta1.FileDiscovery) {
	flagSet.StringVar(
		&fd.KubeConfigPath, options.FileDiscovery, "",
		"For file-based discovery, a file or URL from which to load cluster information.",
	)
}

// AddControlPlaneFlags adds file control plane flags to the specified flagset
func AddControlPlaneFlags(flagSet *flag.FlagSet, cp *kubeadmapiv1beta1.JoinControlPlane) {
	flagSet.StringVar(
		&cp.LocalAPIEndpoint.AdvertiseAddress, options.APIServerAdvertiseAddress, cp.LocalAPIEndpoint.AdvertiseAddress,
		"If the node should host a new control plane instance, the IP address the API Server will advertise it's listening on. If not set the default network interface will be used.",
	)
	flagSet.Int32Var(
		&cp.LocalAPIEndpoint.BindPort, options.APIServerBindPort, cp.LocalAPIEndpoint.BindPort,
		"If the node should host a new control plane instance, the port for the API Server to bind to.",
	)
}

// AddJoinOtherFlags adds join flags that are not bound to a configuration file to the given flagset
func AddJoinOtherFlags(flagSet *flag.FlagSet, cfgPath *string, ignorePreflightErrors *[]string, controlPlane *bool, token *string) {
	flagSet.StringVar(
		cfgPath, options.CfgPath, *cfgPath,
		"Path to kubeadm config file.",
	)
	flagSet.StringSliceVar(
		ignorePreflightErrors, options.IgnorePreflightErrors, *ignorePreflightErrors,
		"A list of checks whose errors will be shown as warnings. Example: 'IsPrivilegedUser,Swap'. Value 'all' ignores errors from all checks.",
	)
	flagSet.StringVar(
		token, options.TokenStr, "",
		"Use this token for both discovery-token and tls-bootstrap-token when those values are not provided.",
	)
	flagSet.BoolVar(
		controlPlane, options.ControlPlane, *controlPlane,
		"Create a new control plane instance on this node",
	)
}

// newJoinOptions returns a struct ready for being used for creating cmd join flags.
func newJoinOptions() *joinOptions {
	// initialize the public kubeadm config API by appling defaults
	externalcfg := &kubeadmapiv1beta1.JoinConfiguration{}

	// Add optional config objects to host flags.
	// un-set objects will be cleaned up afterwards (into newJoinData func)
	externalcfg.Discovery.File = &kubeadmapiv1beta1.FileDiscovery{}
	externalcfg.Discovery.BootstrapToken = &kubeadmapiv1beta1.BootstrapTokenDiscovery{}
	externalcfg.ControlPlane = &kubeadmapiv1beta1.JoinControlPlane{}

	// Apply defaults
	kubeadmscheme.Scheme.Default(externalcfg)

	return &joinOptions{
		externalcfg: externalcfg,
	}
}

// newJoinData returns a new joinData struct to be used for the execution of the kubeadm join workflow.
// This func takes care of validating joinOptions passed to the command, and then it converts
// options into the internal JoinConfiguration type that is used as input all the phases in the kubeadm join workflow
func newJoinData(cmd *cobra.Command, args []string, options *joinOptions, out io.Writer) (joinData, error) {
	// Re-apply defaults to the public kubeadm API (this will set only values not exposed/not set as a flags)
	kubeadmscheme.Scheme.Default(options.externalcfg)

	// Validate standalone flags values and/or combination of flags and then assigns
	// validated values to the public kubeadm config API when applicable

	// if a token is provided, use this value for both discovery-token and tls-bootstrap-token when those values are not provided
	if len(options.token) > 0 {
		if len(options.externalcfg.Discovery.TLSBootstrapToken) == 0 {
			options.externalcfg.Discovery.TLSBootstrapToken = options.token
		}
		if len(options.externalcfg.Discovery.BootstrapToken.Token) == 0 {
			options.externalcfg.Discovery.BootstrapToken.Token = options.token
		}
	}

	// if a file or URL from which to load cluster information was not provided, unset the Discovery.File object
	if len(options.externalcfg.Discovery.File.KubeConfigPath) == 0 {
		options.externalcfg.Discovery.File = nil
	}

	// if an APIServerEndpoint from which to retrive cluster information was not provided, unset the Discovery.BootstrapToken object
	if len(args) == 0 {
		options.externalcfg.Discovery.BootstrapToken = nil
	} else {
		if len(options.cfgPath) == 0 && len(args) > 1 {
			klog.Warningf("[join] WARNING: More than one API server endpoint supplied on command line %v. Using the first one.", args)
		}
		options.externalcfg.Discovery.BootstrapToken.APIServerEndpoint = args[0]
	}
<<<<<<< HEAD

	// if not joining a control plane, unset the ControlPlane object
	if !options.controlPlane {
		options.externalcfg.ControlPlane = nil
	}

	ignorePreflightErrorsSet, err := validation.ValidateIgnorePreflightErrors(options.ignorePreflightErrors)
	if err != nil {
		return joinData{}, err
	}

=======

	// if not joining a control plane, unset the ControlPlane object
	if !options.controlPlane {
		options.externalcfg.ControlPlane = nil
	}

	ignorePreflightErrorsSet, err := validation.ValidateIgnorePreflightErrors(options.ignorePreflightErrors)
	if err != nil {
		return joinData{}, err
	}

>>>>>>> d1c713f3
	if err = validation.ValidateMixedArguments(cmd.Flags()); err != nil {
		return joinData{}, err
	}

	// Either use the config file if specified, or convert public kubeadm API to the internal JoinConfiguration
	// and validates JoinConfiguration
	if options.externalcfg.NodeRegistration.Name == "" {
		klog.V(1).Infoln("[join] found NodeName empty; using OS hostname as NodeName")
	}

	if options.externalcfg.ControlPlane != nil && options.externalcfg.ControlPlane.LocalAPIEndpoint.AdvertiseAddress == "" {
		klog.V(1).Infoln("[join] found advertiseAddress empty; using default interface's IP address as advertiseAddress")
	}

	cfg, err := configutil.JoinConfigFileAndDefaultsToInternalConfig(options.cfgPath, options.externalcfg)
	if err != nil {
		return joinData{}, err
	}

	// override node name and CRI socket from the command line options
	if options.externalcfg.NodeRegistration.Name != "" {
		cfg.NodeRegistration.Name = options.externalcfg.NodeRegistration.Name
	}
	if options.externalcfg.NodeRegistration.CRISocket != kubeadmapiv1beta1.DefaultCRISocket {
		cfg.NodeRegistration.CRISocket = options.externalcfg.NodeRegistration.CRISocket
	}

	if cfg.ControlPlane != nil {
		if err := configutil.VerifyAPIServerBindAddress(cfg.ControlPlane.LocalAPIEndpoint.AdvertiseAddress); err != nil {
			return joinData{}, err
		}
	}

	return joinData{
		cfg:                   cfg,
		ignorePreflightErrors: ignorePreflightErrorsSet,
		outputWriter:          out,
	}, nil
}

// Run executes worker node provisioning and tries to join an existing cluster.
func (j *joinData) Run() error {
	fmt.Println("[preflight] Running pre-flight checks")

	// Start with general checks
	klog.V(1).Infoln("[preflight] Running general checks")
	if err := preflight.RunJoinNodeChecks(utilsexec.New(), j.cfg, j.ignorePreflightErrors); err != nil {
		return err
	}

	// Fetch the init configuration based on the join configuration
	klog.V(1).Infoln("[preflight] Fetching init configuration")
	initCfg, tlsBootstrapCfg, err := fetchInitConfigurationFromJoinConfiguration(j.cfg)
	if err != nil {
		return err
	}

	// Continue with more specific checks based on the init configuration
	klog.V(1).Infoln("[preflight] Running configuration dependant checks")
	if err := preflight.RunOptionalJoinNodeChecks(utilsexec.New(), initCfg, j.ignorePreflightErrors); err != nil {
		return err
	}

	if j.cfg.ControlPlane != nil {
		// Checks if the cluster configuration supports
		// joining a new control plane instance and if all the necessary certificates are provided
		if err := j.CheckIfReadyForAdditionalControlPlane(initCfg); err != nil {
			// outputs the not ready for hosting a new control plane instance message
			ctx := map[string]string{
				"Error": err.Error(),
			}

			var msg bytes.Buffer
			notReadyToJoinControPlaneTemp.Execute(&msg, ctx)
			return errors.New(msg.String())
		}

		// run kubeadm init preflight checks for checking all the prequisites
		fmt.Println("[join] Running pre-flight checks before initializing the new control plane instance")
		preflight.RunInitMasterChecks(utilsexec.New(), initCfg, j.ignorePreflightErrors)

		fmt.Println("[join] Pulling control-plane images")
		if err := preflight.RunPullImagesCheck(utilsexec.New(), initCfg, j.ignorePreflightErrors); err != nil {
			return err
		}
		// Prepares the node for hosting a new control plane instance by writing necessary
		// kubeconfig files, and static pod manifests
		if err := j.PrepareForHostingControlPlane(initCfg); err != nil {
			return err
		}
	}

	// Executes the kubelet TLS bootstrap process, that completes with the node
	// joining the cluster with a dedicates set of credentials as required by
	// the node authorizer.
	// if the node is hosting a new control plane instance, since it uses static pods for the control plane,
	// as soon as the kubelet starts it will take charge of creating control plane
	// components on the node.
	if err := j.BootstrapKubelet(tlsBootstrapCfg, initCfg); err != nil {
		return err
	}

	// if the node is hosting a new control plane instance
	if j.cfg.ControlPlane != nil {
		// Completes the control plane setup
		if err := j.PostInstallControlPlane(initCfg); err != nil {
			return err
		}

		// outputs the join control plane done template and exits
		etcdMessage := ""
		// in case of local etcd
		if initCfg.Etcd.External == nil {
			etcdMessage = "* A new etcd member was added to the local/stacked etcd cluster."
		}

		ctx := map[string]string{
			"KubeConfigPath": kubeadmconstants.GetAdminKubeConfigPath(),
			"etcdMessage":    etcdMessage,
		}
		joinControPlaneDoneTemp.Execute(j.outputWriter, ctx)
		return nil
	}

	// otherwise, if the node joined as a worker node;
	// outputs the join done message and exits
	fmt.Fprintf(j.outputWriter, joinWorkerNodeDoneMsg)
	return nil
}

// CheckIfReadyForAdditionalControlPlane ensures that the cluster is in a state that supports
// joining an additional control plane instance and if the node is ready to join
func (j *joinData) CheckIfReadyForAdditionalControlPlane(initConfiguration *kubeadmapi.InitConfiguration) error {
	// blocks if the cluster was created without a stable control plane endpoint
	if initConfiguration.ControlPlaneEndpoint == "" {
		return errors.New("unable to add a new control plane instance a cluster that doesn't have a stable controlPlaneEndpoint address")
	}

	// checks if the certificates that must be equal across contolplane instances are provided
	if ret, err := certsphase.SharedCertificateExists(initConfiguration); !ret {
		return err
	}

	return nil
}

// PrepareForHostingControlPlane makes all preparation activities require for a node hosting a new control plane instance
func (j *joinData) PrepareForHostingControlPlane(initConfiguration *kubeadmapi.InitConfiguration) error {

	// Generate missing certificates (if any)
	if err := certsphase.CreatePKIAssets(initConfiguration); err != nil {
		return err
	}

	// Generate kubeconfig files for controller manager, scheduler and for the admin/kubeadm itself
	// NB. The kubeconfig file for kubelet will be generated by the TLS bootstrap process in
	// following steps of the join --experimental-control plane workflow
	if err := kubeconfigphase.CreateJoinControlPlaneKubeConfigFiles(kubeadmconstants.KubernetesDir, initConfiguration); err != nil {
		return errors.Wrap(err, "error generating kubeconfig files")
	}

	// Creates static pod manifests file for the control plane components to be deployed on this node
	// Static pods will be created and managed by the kubelet as soon as it starts
	if err := controlplanephase.CreateInitStaticPodManifestFiles(kubeadmconstants.GetStaticPodDirectory(), initConfiguration); err != nil {
		return errors.Wrap(err, "error creating static pod manifest files for the control plane components")
	}

	// in case of local etcd
	if initConfiguration.Etcd.External == nil {
		// Checks that the etcd cluster is healthy
		// NB. this check cannot be implemented before because it requires the admin.conf and all the certificates
		//     for connecting to etcd already in place
		kubeConfigFile := filepath.Join(kubeadmconstants.KubernetesDir, kubeadmconstants.AdminKubeConfigFileName)

		client, err := kubeconfigutil.ClientSetFromFile(kubeConfigFile)
		if err != nil {
			return errors.Wrap(err, "couldn't create Kubernetes client")
		}

		if err := etcdphase.CheckLocalEtcdClusterStatus(client, initConfiguration); err != nil {
			return err
		}
	}

	return nil
}

// BootstrapKubelet executes the kubelet TLS bootstrap process.
// This process is executed by the kubelet and completes with the node joining the cluster
// with a dedicates set of credentials as required by the node authorizer
func (j *joinData) BootstrapKubelet(tlsBootstrapCfg *clientcmdapi.Config, initConfiguration *kubeadmapi.InitConfiguration) error {
	bootstrapKubeConfigFile := kubeadmconstants.GetBootstrapKubeletKubeConfigPath()

	// Write the bootstrap kubelet config file or the TLS-Boostrapped kubelet config file down to disk
	klog.V(1).Infoln("[join] writing bootstrap kubelet config file at", bootstrapKubeConfigFile)
	if err := kubeconfigutil.WriteToDisk(bootstrapKubeConfigFile, tlsBootstrapCfg); err != nil {
		return errors.Wrap(err, "couldn't save bootstrap-kubelet.conf to disk")
	}

	// Write the ca certificate to disk so kubelet can use it for authentication
	cluster := tlsBootstrapCfg.Contexts[tlsBootstrapCfg.CurrentContext].Cluster
	if _, err := os.Stat(j.cfg.CACertPath); os.IsNotExist(err) {
		if err := certutil.WriteCert(j.cfg.CACertPath, tlsBootstrapCfg.Clusters[cluster].CertificateAuthorityData); err != nil {
			return errors.Wrap(err, "couldn't save the CA certificate to disk")
		}
	}

	kubeletVersion, err := preflight.GetKubeletVersion(utilsexec.New())
	if err != nil {
		return err
	}

	bootstrapClient, err := kubeconfigutil.ClientSetFromFile(bootstrapKubeConfigFile)
	if err != nil {
		return errors.Errorf("couldn't create client from kubeconfig file %q", bootstrapKubeConfigFile)
	}

	// Configure the kubelet. In this short timeframe, kubeadm is trying to stop/restart the kubelet
	// Try to stop the kubelet service so no race conditions occur when configuring it
	klog.V(1).Infof("Stopping the kubelet")
	kubeletphase.TryStopKubelet()

	// Write the configuration for the kubelet (using the bootstrap token credentials) to disk so the kubelet can start
	if err := kubeletphase.DownloadConfig(bootstrapClient, kubeletVersion, kubeadmconstants.KubeletRunDirectory); err != nil {
		return err
	}

	// Write env file with flags for the kubelet to use. We only want to
	// register the joining node with the specified taints if the node
	// is not a master. The markmaster phase will register the taints otherwise.
	registerTaintsUsingFlags := j.cfg.ControlPlane == nil
	if err := kubeletphase.WriteKubeletDynamicEnvFile(initConfiguration, registerTaintsUsingFlags, kubeadmconstants.KubeletRunDirectory); err != nil {
		return err
	}

	// Try to start the kubelet service in case it's inactive
	klog.V(1).Infof("Starting the kubelet")
	kubeletphase.TryStartKubelet()

	// Now the kubelet will perform the TLS Bootstrap, transforming /etc/kubernetes/bootstrap-kubelet.conf to /etc/kubernetes/kubelet.conf
	// Wait for the kubelet to create the /etc/kubernetes/kubelet.conf kubeconfig file. If this process
	// times out, display a somewhat user-friendly message.
	waiter := apiclient.NewKubeWaiter(nil, kubeadmconstants.TLSBootstrapTimeout, os.Stdout)
	if err := waiter.WaitForKubeletAndFunc(waitForTLSBootstrappedClient); err != nil {
		fmt.Printf(kubeadmJoinFailMsg, err)
		return err
	}

	// When we know the /etc/kubernetes/kubelet.conf file is available, get the client
	client, err := kubeconfigutil.ClientSetFromFile(kubeadmconstants.GetKubeletKubeConfigPath())
	if err != nil {
		return err
	}

	klog.V(1).Infof("[join] preserving the crisocket information for the node")
	if err := patchnodephase.AnnotateCRISocket(client, j.cfg.NodeRegistration.Name, j.cfg.NodeRegistration.CRISocket); err != nil {
		return errors.Wrap(err, "error uploading crisocket")
	}

	return nil
}

// PostInstallControlPlane marks the new node as master and update the cluster status with information about current node
func (j *joinData) PostInstallControlPlane(initConfiguration *kubeadmapi.InitConfiguration) error {
	kubeConfigFile := filepath.Join(kubeadmconstants.KubernetesDir, kubeadmconstants.AdminKubeConfigFileName)

	client, err := kubeconfigutil.ClientSetFromFile(kubeConfigFile)
	if err != nil {
		return errors.Wrap(err, "couldn't create Kubernetes client")
	}

	// in case of local etcd
	if initConfiguration.Etcd.External == nil {
		// Adds a new etcd instance; in order to do this the new etcd instance should be "announced" to
		// the existing etcd members before being created.
		// This operation must be executed after kubelet is already started in order to minimize the time
		// between the new etcd member is announced and the start of the static pod running the new etcd member, because during
		// this time frame etcd gets temporary not available (only when moving from 1 to 2 members in the etcd cluster).
		// From https://coreos.com/etcd/docs/latest/v2/runtime-configuration.html
		// "If you add a new member to a 1-node cluster, the cluster cannot make progress before the new member starts
		// because it needs two members as majority to agree on the consensus. You will only see this behavior between the time
		// etcdctl member add informs the cluster about the new member and the new member successfully establishing a connection to the existing one."
		klog.V(1).Info("[join] adding etcd")
		if err := etcdphase.CreateStackedEtcdStaticPodManifestFile(client, kubeadmconstants.GetStaticPodDirectory(), initConfiguration); err != nil {
			return errors.Wrap(err, "error creating local etcd static pod manifest file")
		}
	}

	klog.V(1).Info("[join] uploading currently used configuration to the cluster")
	if err := uploadconfigphase.UploadConfiguration(initConfiguration, client); err != nil {
		return errors.Wrap(err, "error uploading configuration")
	}

	klog.V(1).Info("[join] marking the control-plane with right label")
	if err = markcontrolplanephase.MarkControlPlane(client, initConfiguration.NodeRegistration.Name, initConfiguration.NodeRegistration.Taints); err != nil {
		return errors.Wrap(err, "error applying control-plane label and taints")
	}

	return nil
}

// waitForTLSBootstrappedClient waits for the /etc/kubernetes/kubelet.conf file to be available
func waitForTLSBootstrappedClient() error {
	fmt.Println("[tlsbootstrap] Waiting for the kubelet to perform the TLS Bootstrap...")

	// Loop on every falsy return. Return with an error if raised. Exit successfully if true is returned.
	return wait.PollImmediate(kubeadmconstants.APICallRetryInterval, kubeadmconstants.TLSBootstrapTimeout, func() (bool, error) {
		// Check that we can create a client set out of the kubelet kubeconfig. This ensures not
		// only that the kubeconfig file exists, but that other files required by it also exist (like
		// client certificate and key)
		_, err := kubeconfigutil.ClientSetFromFile(kubeadmconstants.GetKubeletKubeConfigPath())
		return (err == nil), nil
	})
}

// fetchInitConfigurationFromJoinConfiguration retrieves the init configuration from a join configuration, performing the discovery
func fetchInitConfigurationFromJoinConfiguration(cfg *kubeadmapi.JoinConfiguration) (*kubeadmapi.InitConfiguration, *clientcmdapi.Config, error) {
	// Perform the Discovery, which turns a Bootstrap Token and optionally (and preferably) a CA cert hash into a KubeConfig
	// file that may be used for the TLS Bootstrapping process the kubelet performs using the Certificates API.
	klog.V(1).Infoln("[join] Discovering cluster-info")
	tlsBootstrapCfg, err := discovery.For(cfg)
	if err != nil {
		return nil, nil, err
	}

	// Retrieves the kubeadm configuration
	klog.V(1).Infoln("[join] Retrieving KubeConfig objects")
	initConfiguration, err := fetchInitConfiguration(tlsBootstrapCfg)
	if err != nil {
		return nil, nil, err
	}

	// Create the final KubeConfig file with the cluster name discovered after fetching the cluster configuration
	clusterinfo := kubeconfigutil.GetClusterFromKubeConfig(tlsBootstrapCfg)
	tlsBootstrapCfg.Clusters = map[string]*clientcmdapi.Cluster{
		initConfiguration.ClusterName: clusterinfo,
	}
	tlsBootstrapCfg.Contexts[tlsBootstrapCfg.CurrentContext].Cluster = initConfiguration.ClusterName

	// injects into the kubeadm configuration the information about the joining node
	initConfiguration.NodeRegistration = cfg.NodeRegistration
	if cfg.ControlPlane != nil {
		initConfiguration.LocalAPIEndpoint = cfg.ControlPlane.LocalAPIEndpoint
	}

	return initConfiguration, tlsBootstrapCfg, nil
}

// fetchInitConfiguration reads the cluster configuration from the kubeadm-admin configMap
func fetchInitConfiguration(tlsBootstrapCfg *clientcmdapi.Config) (*kubeadmapi.InitConfiguration, error) {
	// creates a client to access the cluster using the bootstrap token identity
	tlsClient, err := kubeconfigutil.ToClientSet(tlsBootstrapCfg)
	if err != nil {
		return nil, errors.Wrap(err, "unable to access the cluster")
	}

	// Fetches the init configuration
	initConfiguration, err := configutil.FetchConfigFromFileOrCluster(tlsClient, os.Stdout, "join", "", true)
	if err != nil {
		return nil, errors.Wrap(err, "unable to fetch the kubeadm-config ConfigMap")
	}

	return initConfiguration, nil
}<|MERGE_RESOLUTION|>--- conflicted
+++ resolved
@@ -327,7 +327,6 @@
 		}
 		options.externalcfg.Discovery.BootstrapToken.APIServerEndpoint = args[0]
 	}
-<<<<<<< HEAD
 
 	// if not joining a control plane, unset the ControlPlane object
 	if !options.controlPlane {
@@ -339,19 +338,6 @@
 		return joinData{}, err
 	}
 
-=======
-
-	// if not joining a control plane, unset the ControlPlane object
-	if !options.controlPlane {
-		options.externalcfg.ControlPlane = nil
-	}
-
-	ignorePreflightErrorsSet, err := validation.ValidateIgnorePreflightErrors(options.ignorePreflightErrors)
-	if err != nil {
-		return joinData{}, err
-	}
-
->>>>>>> d1c713f3
 	if err = validation.ValidateMixedArguments(cmd.Flags()); err != nil {
 		return joinData{}, err
 	}
